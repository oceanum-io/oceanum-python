--- conflicted
+++ resolved
@@ -4,11 +4,7 @@
 
 __author__ = """Oceanum Developers"""
 __email__ = "developers@oceanum.science"
-<<<<<<< HEAD
-__version__ = "0.7.11"
-=======
 __version__ = "0.8.0"
->>>>>>> a4c68108
 
 
 # Suppress tracebacks in an ipython environment
