import os
import io
import re
import shutil
import json
import time
import datetime
import tempfile
import hashlib
import requests
import fsspec
import xarray
import geopandas
import pandas
import shapely
import pyproj
import dask
import dask.dataframe
import warnings
import tempfile
from urllib.parse import urlparse
import asyncio
from functools import wraps, partial
from contextlib import contextmanager
import pyproj

from .datasource import Datasource
from .catalog import Catalog
from .query import Query, Stage, Container, TimeFilter, GeoFilter, GeoFilterType
from .zarr import zarr_write, ZarrClient
from .cache import LocalCache
from .exceptions import DatameshConnectError, DatameshQueryError, DatameshWriteError
from .session import Session
from ..__init__ import __version__

DEFAULT_CONFIG = {"DATAMESH_SERVICE": "https://datamesh.oceanum.io"}

DASK_QUERY_SIZE = 1000000000  # 1GB


def asyncwrapper(func):
    @wraps(func)
    async def run(*args, loop=None, executor=None, **kwargs):
        if loop is None:
            loop = asyncio.get_event_loop()
        pfunc = partial(func, *args, **kwargs)
        return await loop.run_in_executor(executor, pfunc)

    return run


# Windows compatibility tempfile
@contextmanager
def tempFile(mode="wb"):
    file = tempfile.NamedTemporaryFile(mode, delete=False)
    try:
        yield file
    finally:
        file.close()
        if os.path.exists(file.name):
            os.unlink(file.name)


class Connector(object):
    """Datamesh connector class.

    All datamesh operations are methods of this class
    """

    def __init__(
        self,
        token=None,
        service=os.environ.get("DATAMESH_SERVICE", DEFAULT_CONFIG["DATAMESH_SERVICE"]),
        gateway=os.environ.get("DATAMESH_GATEWAY", None),
        user=None,
    ):
        """Datamesh connector constructor

        Args:
            token (string): Your datamesh access token. Defaults to os.environ.get("DATAMESH_TOKEN", None).
            service (string, optional): URL of datamesh service. Defaults to os.environ.get("DATAMESH_SERVICE", "https://datamesh.oceanum.io").
            gateway (string, optional): URL of gateway service. Defaults to os.environ.get("DATAMESH_GATEWAY", "https://gateway.<datamesh_service_domain>").
            user (string, optional): Organisation user name for the datamesh connection. Defaults to None.

        Raises:
            ValueError: Missing or invalid arguments
        """
        if token is None:
            token = os.environ.get("DATAMESH_TOKEN", None)
            if token is None:
                raise ValueError(
                    "A valid key must be supplied as a connection constructor argument or defined in environment variables as DATAMESH_TOKEN"
                )
        self._token = token
        url = urlparse(service)
        self._proto = url.scheme
        self._host = url.netloc
        self._auth_headers = {
            "Authorization": "Token " + self._token,
            "X-DATAMESH-TOKEN": self._token,
        }
        if user:
            self._auth_headers["X-DATAMESH-USER"] = user
<<<<<<< HEAD
        self._gateway = (
            gateway or f"{self._proto}://{self._host}"
        )  # V1 gateway is on same domain as metadata service
=======
        self._gateway = gateway
>>>>>>> 475551b5
        self._cachedir = tempfile.TemporaryDirectory(prefix="datamesh_")

        self._check_info()
        if self._host.split(".")[-1] != self._gateway.split(".")[-1]:
            warnings.warn("Gateway and service domain do not match")

    @property
    def host(self):
        """Datamesh host

        Returns:
            string: Datamesh server host
        """
        return self._host

    # Check the status of the metadata server
    def _status(self):
        resp = requests.get(f"{self._proto}://{self._host}", headers=self._auth_headers)
        return resp.status_code == 200

    def _check_info(self):
        """
        Check if there are any infos available that need to be displayed.
        Typically will ask to update the client if the version is outdated.
        Also will try to guess gateway address if not provided.
        """

        _gateway = self._gateway or f"{self._proto}://{self._host}"
        try:
            resp = requests.get(f"{_gateway}/info/oceanum_python/{__version__}",
                            headers=self._auth_headers)
            if resp.status_code == 200:
                r = resp.json()
                if "message" in r:
                    print(r["message"])
                print("Using datamesh API version 1")
                self._gateway = _gateway
                self._is_v1 = True
                return
            raise DatameshConnectError(f"Failed to reach datamesh: {resp.status_code}-{resp.text}")
        except:
            _gateway = self._gateway or f"{self._proto}://gateway.{self._host}"
            self._gateway = _gateway
            self._is_v1 = False
            print("Using datamesh API version beta")
        return

    def _validate_response(self, resp):
        if resp.status_code >= 400:
            try:
                msg = resp.json()["detail"]
            except:
                raise DatameshConnectError("Datamesh server error: " + resp.text)
            raise DatameshConnectError(msg)

    def _metadata_request(self, datasource_id="", params={}):
        resp = requests.get(
            f"{self._proto}://{self._host}/datasource/{datasource_id}",
            headers=self._auth_headers,
            params=params,
        )
        if resp.status_code == 404:
            raise DatameshConnectError(f"Datasource {datasource_id} not found")
        elif resp.status_code == 401:
            raise DatameshConnectError(f"Datasource {datasource_id} not Authorized")
        self._validate_response(resp)
        return resp

    def _metadata_write(self, datasource):
        data = datasource.model_dump_json(by_alias=True, warnings=False).encode(
            "utf-8", "ignore"
        )
        headers = {**self._auth_headers, "Content-Type": "application/json"}
        if datasource._exists:
            resp = requests.patch(
                f"{self._proto}://{self._host}/datasource/{datasource.id}/",
                data=data,
                headers=headers,
            )

        else:
            resp = requests.post(
                f"{self._proto}://{self._host}/datasource/",
                data=data,
                headers=headers,
            )
        self._validate_response(resp)
        return resp

    def _delete(self, datasource_id):
        resp = requests.delete(
            f"{self._gateway}/data/{datasource_id}",
            headers=self._auth_headers,
        )
        self._validate_response(resp)
        return True

    def _data_request(self, datasource_id, data_format="application/json", cache=False):
        tmpfile = os.path.join(self._cachedir.name, datasource_id)
        resp = requests.get(
            f"{self._gateway}/data/{datasource_id}",
            headers={"Accept": data_format, **self._auth_headers},
        )
        self._validate_response(resp)
        with open(tmpfile, "wb") as f:
            f.write(resp.content)
        return tmpfile

    def _data_write(
        self,
        datasource_id,
        data,
        data_format="application/json",
        append=None,
        overwrite=False,
    ):
        if overwrite:
            resp = requests.put(
                f"{self._gateway}/data/{datasource_id}",
                data=data,
                headers={"Content-Type": data_format, **self._auth_headers},
            )
        else:
            headers = {"Content-Type": data_format, **self._auth_headers}
            if append:
                headers["X-Append"] = str(append)
            resp = requests.patch(
                f"{self._gateway}/data/{datasource_id}",
                data=data,
                headers=headers,
            )
        self._validate_response(resp)
        return Datasource(**resp.json())

    def _stage_request(self, query, session, cache=False):
        qhash = hashlib.sha224(
            query.model_dump_json(warnings=False).encode()
        ).hexdigest()

        resp = requests.post(
            f"{self._gateway}/oceanql/stage/",
            headers=session.add_header(self._auth_headers),
            data=query.model_dump_json(warnings=False),
        )
        if resp.status_code >= 400:
            try:
                msg = resp.json()["detail"]
                raise DatameshQueryError(msg)
            except:
                raise DatameshConnectError("Datamesh server error: " + resp.text)
        elif resp.status_code == 204:
            return None
        else:
            return Stage(**resp.json())

    def _query(self, query, use_dask=False, cache_timeout=0, retry=0):
        if not isinstance(query, Query):
            query = Query(**query)
        if cache_timeout and not use_dask:
            localcache = LocalCache(cache_timeout)
            cached = localcache.get(query)
            if cached is not None:
                return cached
        session = Session.acquire(self)
        stage = self._stage_request(query, session)
        if stage is None:
            warnings.warn("No data found for query")
            return None
        elif stage.dlen >= 2000000 and stage.container in [
            Container.GeoDataFrame,
            Container.DataFrame,
        ]:
            warnings.warn(
                "Query limited to 2000000 rows, not all data may be returned. Use a more specific query."
            )
        elif stage.size > DASK_QUERY_SIZE:
            warnings.warn(
                "Query is too large for direct access, using lazy access with dask"
            )
            use_dask = True
        if use_dask and (stage.container == Container.Dataset):
            mapper = ZarrClient(self, stage.qhash, session=session, api="query")
            return xarray.open_zarr(
                mapper, consolidated=True, decode_coords="all", mask_and_scale=True
            )
        else:
            try:
                if cache_timeout:
                    localcache.lock(query)
                transfer_format = (
                    "application/x-netcdf4"
                    if stage.container == Container.Dataset
                    else "application/parquet"
                )
                headers = {"Accept": transfer_format, **self._auth_headers}
                resp = requests.post(
                    f"{self._gateway}/oceanql/",
                    headers=headers,
                    data=query.model_dump_json(warnings=False),
                )
                if resp.status_code >= 500:
                    if cache_timeout:
                        localcache.unlock(query)
                    if retry < 5:
                        time.sleep(retry)
                        return self._query(query, use_dask, cache_timeout, retry + 1)
                    else:
                        raise DatameshConnectError("Datamesh server error: " + resp.text)
                if resp.status_code >= 400:
                    try:
                        msg = resp.json()["detail"]
                    except:
                        raise DatameshConnectError("Datamesh server error: " + resp.text)
                    if cache_timeout:
                        localcache.unlock(query)
                    raise DatameshQueryError(msg)
                else:
                    with tempFile("wb") as f:
                        f.write(resp.content)
                        f.seek(0)
                        if stage.container == Container.Dataset:
                            ds = xarray.load_dataset(
                                f.name, decode_coords="all", mask_and_scale=True
                            )
                            ext = ".nc"
                        elif stage.container == Container.GeoDataFrame:
                            ds = geopandas.read_parquet(f.name)
                            ext = ".gpq"
                        else:
                            ds = pandas.read_parquet(f.name)
                            ext = ".pq"
                        if cache_timeout:
                            localcache.copy(query, f.name, ext)
                            localcache.unlock(query)
                    return ds
            finally:
                session.close()

    def get_catalog(self, search=None, timefilter=None, geofilter=None):
        """Get datamesh catalog

        Args:
            search (string, optional): Search string for filtering datasources
            timefilter (Union[:obj:`oceanum.datamesh.query.TimeFilter`, list], Optional): Time filter as valid Query TimeFilter or list of [start,end]
            geofilter (Union[:obj:`oceanum.datamesh.query.GeoFilter`, dict, shapely.geometry], Optional): Spatial filter as valid Query Geofilter or geojson geometry as dict or shapely Geometry

        Returns:
            :obj:`oceanum.datamesh.Catalog`: A datamesh catalog instance
        """
        query = {}
        if search:
            query["search"] = search
        if isinstance(timefilter, list):
            timefilter = TimeFilter(times=timefilter)
        if timefilter:
            times = timefilter.times
            query["in_trange"] = (
                f"{times[0] or datetime.datetime(1,1,1)}Z,{times[1] or datetime.datetime(2500,1,1)}Z"
            )
        if geofilter:
            if isinstance(geofilter, GeoFilter):
                if geofilter.type == GeoFilterType.feature:
                    geos = geofilter.geom.geometry
                elif geofilter.type == GeoFilterType.bbox:
                    geos = shapely.geometry.box(*geofilter.geom)
            else:
                geos = shapely.geometry.shape(geofilter)
            query["geom_intersects"] = geos.wkt
        meta = self._metadata_request(params=query)
        cat = Catalog(meta.json())
        cat._connector = self
        return cat

    @asyncwrapper
    def get_catalog_async(self, search=None, timefilter=None, geofilter=None):
        """Get datamesh catalog asynchronously

        Args:
            search (string, optional): Search string for filtering datasources
            timefilter (Union[:obj:`oceanum.datamesh.query.TimeFilter`, list], Optional): Time filter as valid Query TimeFilter or list of [start,end]
            geofilter (Union[:obj:`oceanum.datamesh.query.GeoFilter`, dict, shapely.geometry], Optional): Spatial filter as valid Query Geofilter or geojson geometry as dict or shapely Geometry

        Returns:
            Coroutine<:obj:`oceanum.datamesh.Catalog`>: A datamesh catalog instance
        """
        return self.get_catalog(search, timefilter, geofilter)

    def get_datasource(self, datasource_id):
        """Get a Datasource instance from the datamesh. This does not load the actual data.

        Args:
            datasource_id (string): Unique datasource id

        Returns:
            :obj:`oceanum.datamesh.Datasource`: A datasource instance

        Raises:
            DatameshConnectError: Datasource cannot be found or is not authorized for the datamesh key
        """
        meta = self._metadata_request(datasource_id)
        meta_dict = meta.json()
        props = {
            "id": datasource_id,
            "geom": meta_dict["geometry"],
            **meta_dict["properties"],
        }
        ds = Datasource(**props)
        ds._exists = True
        ds._detail = True
        return ds

    @asyncwrapper
    def get_datasource_async(self, datasource_id):
        """Get a Datasource instance from the datamesh asynchronously. This does not load the actual data.

        Args:
            datasource_id (string): Unique datasource id
            loop: event loop. default=None will use :obj:`asyncio.get_running_loop()`
            executor: :obj:`concurrent.futures.Executor` instance. default=None will use the default executor

        Returns:
            Coroutine<:obj:`oceanum.datamesh.Datasource`>: A datasource instance

        Raises:
            DatameshConnectError: Datasource cannot be found or is not authorized for the datamesh key
        """
        return self.get_datasource(datasource_id)

    def load_datasource(self, datasource_id, parameters={}, use_dask=False):
        """Load a datasource into the work environment.
        For datasources which load into DataFrames or GeoDataFrames, this returns an in memory instance of the DataFrame.
        For datasources which load into an xarray Dataset, an open zarr backed dataset is returned.

        Args:
            datasource_id (string): Unique datasource id
            parameters (dict): Additional datasource parameters
            use_dask (bool, optional): Load datasource as a dask enabled datasource if possible. Defaults to False.

        Returns:
            Union[:obj:`pandas.DataFrame`, :obj:`geopandas.GeoDataFrame`, :obj:`xarray.Dataset`]: The datasource container
        """
        session = Session.acquire(self)
        stage = self._stage_request(
            Query(datasource=datasource_id, parameters=parameters),
            session=session
        )
        if stage is None:
            warnings.warn("No data found for query")
            return None
        if stage.container == Container.Dataset or use_dask:
            mapper = ZarrClient(self, datasource_id, session, parameters=parameters, api="zarr")
            return xarray.open_zarr(
                mapper, consolidated=True, decode_coords="all", mask_and_scale=True
            )
        elif stage.container == Container.GeoDataFrame:
            tmpfile = self._data_request(datasource_id, "application/parquet")
            return geopandas.read_parquet(tmpfile)
        elif stage.container == Container.DataFrame:
            tmpfile = self._data_request(datasource_id, "application/parquet")
            return pandas.read_parquet(tmpfile)

    @asyncwrapper
    def load_datasource_async(self, datasource_id, parameters={}, use_dask=False):
        """Load a datasource asynchronously into the work environment

        Args:
            datasource_id (string): Unique datasource id
            use_dask (bool, optional): Load datasource as a dask enabled datasource if possible. Defaults to False.
            loop: event loop. default=None will use :obj:`asyncio.get_running_loop()`
            executor: :obj:`concurrent.futures.Executor` instance. default=None will use the default executor


        Returns:
            coroutine<Union[:obj:`pandas.DataFrame`, :obj:`geopandas.GeoDataFrame`, :obj:`xarray.Dataset`]>: The datasource container
        """
        return self.load_datasource(datasource_id, parameters, use_dask)

    def query(self, query=None, *, use_dask=False, cache_timeout=0, **query_keys):
        """Make a datamesh query

        Args:
            query (Union[:obj:`oceanum.datamesh.Query`, dict]): Datamesh query as a query object or a valid query dictionary

        Kwargs:
            use_dask (bool, optional): Load datasource as a dask enabled datasource if possible. Defaults to False.
            cache_timeout (int, optional): Local cache timeout in seconds. Defaults to 0 (no local cache). Only applies if use_dask=False. Will return an identical query from a local cache if available with an age of less than cache_timeout seconds. Does not check for more recent data on the server.
            **query_keys: Keywords form of query, for example datamesh.query(datasource="my_datasource")

        Returns:
            Union[:obj:`pandas.DataFrame`, :obj:`geopandas.GeoDataFrame`, :obj:`xarray.Dataset`]: The datasource container
        """
        if query is None:
            query = Query(**query_keys)
        return self._query(query, use_dask, cache_timeout)

    @asyncwrapper
    def query_async(self, query, *, use_dask=False, cache_timeout=0, **query_keys):
        """Make a datamesh query asynchronously

        Args:
            query (Union[:obj:`oceanum.datamesh.Query`, dict]): Datamesh query as a query object or a valid query dictionary

        Kwargs:
            use_dask (bool, optional): Load datasource as a dask enabled datasource if possible. Defaults to False.
            cache_timeout (int, optional): Local cache timeout in seconds. Defaults to 0 (no local cache). Only applies if use_dask=False. Will return an identical query from a local cache if available with an age of less than cache_timeout seconds. Does not check for more recent data on the server.
            loop: event loop. default=None will use :obj:`asyncio.get_running_loop()`
            executor: :obj:`concurrent.futures.Executor` instance. default=None will use the default executor
            **query_keys: Keywords form of query, for example datamesh.query(datasource="my_datasource")


        Returns:
            Coroutine<Union[:obj:`pandas.DataFrame`, :obj:`geopandas.GeoDataFrame`, :obj:`xarray.Dataset`]>: The datasource container
        """
        if query is None:
            query = Query(**query_keys)
        return self._query(query, use_dask, cache_timeout)

    def write_datasource(
        self,
        datasource_id,
        data,
        geometry=None,  # Deprecating this option so property is consistent with the rest of the code
        geom=None,
        append=None,
        overwrite=False,
        index=None,
        crs=None,
        **properties,
    ):
        """Write a datasource to datamesh from the work environment

        Args:
            datasource_id (string): Unique datasource id
            data (Union[:obj:`pandas.DataFrame`, :obj:`geopandas.GeoDataFrame`, :obj:`xarray.Dataset`, None]):  The data to be written to datamesh. If data is None, just update metadata properties.
            geom (:obj:`oceanum.datasource.Geometry`, optional): GeoJSON geometry of the datasource in WGS84 if crs=None else in the specified crs. If not provided the geometry will be infered from the data if possible. default=None
            coordinates (Dict[:obj:`oceanum.datasource.Coordinates`,str], optional): Coordinate mapping for xarray datasets. default=None
            append (string, optional): Coordinate to append on. default=None
            overwrite (bool, optional): Overwrite existing datasource. default=False
            crs (Union[string,int], optional): Coordinate reference system for the datasource if not WGS84. The geom argument is also assumed to be in this CRS. default=None
            **properties: Additional properties for the datasource - see :obj:`oceanum.datamesh.Datasource`

        Returns:
            :obj:`oceanum.datamesh.Datasource`: The datasource instance that was written to
        """
        if not re.match("^[a-z0-9_-]*$", datasource_id):
            raise DatameshWriteError(
                "Datasource ID must only contain lowercase letters, numbers, dashes and underscores"
            )

        # Create the initial datasource object and check properties
        try:
            geom = geom or geometry or None
            if crs:
                crs = pyproj.CRS(crs)
                if geom:
                    geom = shapely.ops.transform(
                        pyproj.Transformer.from_crs(
                            crs, 4326, always_xy=True
                        ).transform,
                        shapely.geometry.shape(geom),
                    )
            name = properties.pop("name", None)
            driver = properties.pop("driver", "_null")
            _ds = Datasource(
                id=datasource_id,
                name=name or re.sub("[_-]", " ", datasource_id.capitalize()),
                geom=geom,
                driver=driver,
                **properties,
            )
        except Exception as e:
            raise DatameshWriteError(
                f"Cannot create datasource: {str(e)}. Check that the properties are valid"
            )

        # Try to get an existing datasoure with the same id
        try:
            ds = self.get_datasource(datasource_id)
        except DatameshConnectError as e:
            overwrite = True
            ds = _ds

        if ds._exists and overwrite:
            try:
                self._delete(datasource_id)
            except Exception as e:
                raise DatameshWriteError(f"Cannot delete existing datasource")

        # Write data to datasource
        if data is not None:
            try:
                if isinstance(data, xarray.Dataset):
                    ds = zarr_write(
                        self,
                        datasource_id,
                        data,
                        append,
                        overwrite,
                    )
                elif isinstance(data, dask.dataframe.DataFrame):
                    for part in data.partitions:
                        with tempFile("w+b") as f:
                            part.compute().to_parquet(
                                f, compression="gzip", index="True"
                            )
                            f.seek(0)
                            ds = self._data_write(
                                datasource_id,
                                f.read(),
                                "application/parquet",
                                append,
                                overwrite,
                            )
                        append = True
                        overwrite = False
                    ds.driver_args["index"] = data.index.name
                elif isinstance(data, pandas.DataFrame):
                    with tempFile("w+b") as f:
                        data.to_parquet(f, compression="gzip", index="True")
                        f.seek(0)
                        ds = self._data_write(
                            datasource_id,
                            f.read(),
                            "application/parquet",
                            append,
                            overwrite,
                        )
                else:
                    raise DatameshWriteError(
                        "Data must be a pandas.DataFrame, geopandas.GeoDataFrame or xarray.Dataset"
                    )
                ds._exists = True
            except Exception as e:
                raise DatameshWriteError(e)
        elif overwrite:
            ds = _ds

        # Update the datasource properties
        for key in properties:
            if key not in ["driver", "schema", "crs"]:
                setattr(ds, key, properties[key])
        if name:
            ds.name = name
        if geom:
            ds.geom = geom

        # Do some property sniffing for missing properties
        if not append and data is not None:
            ds._guess_props(data, crs, append)

        # Do some final checks and conversions
        if crs:
            ds._set_crs(crs)
        badcoords = ds._check_coordinates()
        if badcoords:
            raise DatameshWriteError(f"Coordinates {badcoords} not found in data")
        if not ds.geom:
            warnings.warn(
                "Geometry not set for datasource, will have a default geometry of Point(0,0)"
            )

        # Write the metadata
        try:
            self._metadata_write(ds)
        except Exception as e:
            raise DatameshWriteError(f"Cannot register datasource {datasource_id}: {e}")
        return ds


    @asyncwrapper
    def write_datasource_async(
        self, datasource_id, data, append=None, overwrite=False, **properties
    ):
        """Write a datasource to datamesh from the work environment asynchronously

        Args:
            datasource_id (string): Unique datasource id
            data (Union[:obj:`pandas.DataFrame`, :obj:`geopandas.GeoDataFrame`, :obj:`xarray.Dataset`, None]): The data to be written to datamesh. If data is None, just update metadata properties.
            geom (:obj:`oceanum.datasource.Geometry`): GeoJSON geometry of the datasource
            append (string, optional): Coordinate to append on. default=None
            overwrite (bool, optional): Overwrite existing datasource. default=False
            **properties: Additional properties for the datasource - see :obj:`oceanum.datamesh.Datasource` constructor

        Returns:
            Coroutine<:obj:`oceanum.datamesh.Datasource`>: The datasource instance that was written to
        """
        return self.write_datasource(
            datasource_id, data, append, overwrite, **properties
        )

    def update_metadata(self, datasource_id, **properties):
        """Update the metadata of a datasource in datamesh

        Args:
            datasource_id (string): Unique datasource id
            **properties: Additional properties for the datasource - see :obj:`oceanum.datamesh.Datasource` constructor

        Returns:
            :obj:`oceanum.datamesh.Datasource`: The datasource instance that was updated
        """
        ds = self.get_datasource(datasource_id)
        for key in properties:
            if key not in ["driver", "schema", "driver_args"]:
                setattr(ds, key, properties[key])
            elif key in ["driver", "driver_args"]:
                warnings.warn(f"{key} is not and updatable property of a datasource")
        self._metadata_write(ds)
        return ds

    @asyncwrapper
    def update_metadata_async(self, datasource_id, **properties):
        """Update the metadata of a datasource in datamesh asynchronously

        Args:
            datasource_id (string): Unique datasource id
            **properties: Additional properties for the datasource - see :obj:`oceanum.datamesh.Datasource` constructor

        Returns:
            Coroutine<:obj:`oceanum.datamesh.Datasource`>: The datasource instance that was updated
        """
        return self.update_metadata(datasource_id, **properties)

    def delete_datasource(self, datasource_id):
        """Delete a datasource from datamesh. This will delete the datamesh registration and any stored data.

        Args:
            datasource_id (string): Unique datasource id

        Returns:
            boolean: Return True for successfully deleted datasource
        """
        return self._delete(datasource_id)

    @asyncwrapper
    def delete_datasource_async(self, datasource_id):
        """Asynchronously delete a datasource from datamesh. This will delete the datamesh registration and any stored data.

        Args:
            datasource_id (string): Unique datasource id

        Returns:
            boolean: Return True for successfully deleted datasource
        """
        return self._delete(datasource_id)<|MERGE_RESOLUTION|>--- conflicted
+++ resolved
@@ -101,13 +101,7 @@
         }
         if user:
             self._auth_headers["X-DATAMESH-USER"] = user
-<<<<<<< HEAD
-        self._gateway = (
-            gateway or f"{self._proto}://{self._host}"
-        )  # V1 gateway is on same domain as metadata service
-=======
         self._gateway = gateway
->>>>>>> 475551b5
         self._cachedir = tempfile.TemporaryDirectory(prefix="datamesh_")
 
         self._check_info()
