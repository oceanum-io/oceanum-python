--- conflicted
+++ resolved
@@ -101,13 +101,13 @@
         }
         if user:
             self._auth_headers["X-DATAMESH-USER"] = user
-<<<<<<< HEAD
-        self._gateway = (
-            gateway or f"{self._proto}://{self._host}"
-        )  # V1 gateway is on same domain as metadata service
-=======
+#<<<<<<< HEAD
+#        self._gateway = (
+#            gateway or f"{self._proto}://{self._host}"
+#        )  # V1 gateway is on same domain as metadata service
+#=======
         self._gateway = gateway
->>>>>>> 44d08ffc
+#>>>>>>> gateway-rewritte
         self._cachedir = tempfile.TemporaryDirectory(prefix="datamesh_")
 
         self._check_info()
